//
//  File.swift
//  
//
//  Created by Morten Bertz on 2019/10/03.
//

import Foundation

/**
A wrapper around a dictionary, for example IPADic. A number of dictionaries for mecan can be found on the internet. Different dictionaries privde different features (POS tagging etc), and so far I have not been able to get this information out of mecab at runtime. The dictionary scheme is contained in the dicrc file.
*/
public struct Dictionary:CustomStringConvertible, TokenIndexProviding, PartOfSpeechProviding{
    
    /**
     A dictionary type. This type (will eventually) encapsulate the positional information of the output of the dictionary (POS etc). So far, only IPADic is implemented.
     */
    public enum DictionaryType:CustomStringConvertible{
        #if canImport(CoreFoundation)
        case systemTokenizer
        #endif
        
        case ipadic
        
        public var description: String{
            switch self {
            case .systemTokenizer:
                return "System Tokenizer"
            case .ipadic:
                return "IPADic"
            }
        }
    }
    
   
    #if canImport(CoreFoundation)
    public static let systemDictionary = Dictionary(url: URL(fileURLWithPath: ""), type: .systemTokenizer)
    #endif
    
    
    let url:URL
    let type:DictionaryType
    
    #if canImport(CoreFoundation)
    public static let systemDictionary = Dictionary(url: URL(fileURLWithPath: ""), type: .systemTokenizer)
    #endif
    
    public init(url:URL, type:DictionaryType) {
        self.url=url
        self.type=type
    }
    
    public var description: String{
        return "Dictionary: \(url), Type: \(type)"
    }
<<<<<<< HEAD
}


protocol TokenIndexProviding{
    var readingIndex:Int {get}
    var pronunciationIndex:Int {get}
}

extension Dictionary.DictionaryType:TokenIndexProviding{
    var readingIndex:Int{
        switch self {
        case .ipadic:
            return 7
        case .systemTokenizer:
            return 0
        }
    }
    
    var pronunciationIndex:Int{
        switch self {
        case .ipadic:
            return 8
        case .systemTokenizer:
            return 0
        }
=======
    
    var readingIndex: Int{
        return self.type.readingIndex
    }
    
    var pronunciationIndex: Int{
        return self.type.pronunciationIndex
    }
    
    var dictionaryFormIndex: Int{
        return self.type.dictionaryFormIndex
>>>>>>> a84fd1cf
    }
    
    func partOfSpeech(posID: UInt16) -> PartOfSpeech {
        return self.type.partOfSpeech(posID: posID)
    }

}<|MERGE_RESOLUTION|>--- conflicted
+++ resolved
@@ -41,9 +41,6 @@
     let url:URL
     let type:DictionaryType
     
-    #if canImport(CoreFoundation)
-    public static let systemDictionary = Dictionary(url: URL(fileURLWithPath: ""), type: .systemTokenizer)
-    #endif
     
     public init(url:URL, type:DictionaryType) {
         self.url=url
@@ -53,33 +50,6 @@
     public var description: String{
         return "Dictionary: \(url), Type: \(type)"
     }
-<<<<<<< HEAD
-}
-
-
-protocol TokenIndexProviding{
-    var readingIndex:Int {get}
-    var pronunciationIndex:Int {get}
-}
-
-extension Dictionary.DictionaryType:TokenIndexProviding{
-    var readingIndex:Int{
-        switch self {
-        case .ipadic:
-            return 7
-        case .systemTokenizer:
-            return 0
-        }
-    }
-    
-    var pronunciationIndex:Int{
-        switch self {
-        case .ipadic:
-            return 8
-        case .systemTokenizer:
-            return 0
-        }
-=======
     
     var readingIndex: Int{
         return self.type.readingIndex
@@ -91,7 +61,6 @@
     
     var dictionaryFormIndex: Int{
         return self.type.dictionaryFormIndex
->>>>>>> a84fd1cf
     }
     
     func partOfSpeech(posID: UInt16) -> PartOfSpeech {
