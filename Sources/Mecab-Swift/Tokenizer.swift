import mecab
import Foundation
import StringTools

/**
A tokenizer /  morphological analyzer for Japanese
*/
public class Tokenizer{
    
    /**
    How to display found tokens in Japanese text
    */
   public enum Transliteration{
        case hiragana
        case katakana
        case romaji
    }

    public enum TokenizerError:Error{
        case initializationFailure(String)
        
        public var localizedDescription: String{
            switch self {
            case .initializationFailure(let error):
                return error
            }
        }
    }
    
    
    private let dictionary:Dictionary
    
    fileprivate let _mecab:OpaquePointer!
    
    
    /**
     The version of the underlying mecab engine.
     */
    public class var version:String{
        return String(cString: mecab_version(), encoding: .utf8) ?? ""
    }
    
    /**
     Initializes the Tokenizer.
     - parameters:
        - dictionary:  A Dictionary struct that encapsulates the dictionary and its positional information.
     - throws:
        * `TokenizerError`: Typically an error that indicates that the dictionary didn't exist or couldn't be opened.
     */
    public init(dictionary:Dictionary) throws{
        self.dictionary=dictionary
        switch dictionary.type {
        case .systemTokenizer:
            _mecab=nil
        default:
            let tokenizer=try dictionary.url.withUnsafeFileSystemRepresentation({path->OpaquePointer in
                guard let path=path,
                    let dictPath=String(cString: path).addingPercentEncoding(withAllowedCharacters: .urlPathAllowed)
                    //MeCab splits the commands by spaces, so we need to escape the path passed inti the function.
                    //We replace the percent encoded space when opening the dictionary. This is mostly relevant when the dictionary os located inside a folder of which we cannot control the name, i.e. Application Support
                    else{ throw TokenizerError.initializationFailure("URL Conversion Failed \(dictionary)")}
                
                guard let tokenizer=mecab_new2("-d \(dictPath)") else {
                    let error=String(cString: mecab_strerror(nil), encoding: .utf8) ?? ""
                    throw TokenizerError.initializationFailure("Opening Dictionary Failed \(dictionary) \(error)")
                }
                return tokenizer
            })
            
            _mecab=tokenizer
        }
    }
    
    /**
     The fundamental function to tokenize Japanese text with an initialized `Tokenizer`
     - parameters:
        - text: A `string` that contains the text to tokenize.
        - transliteration : A `Transliteration` method. The text content of found tokens will be displayed using this.
     - returns: An array of `Annotation`, a struct that contains the found tokens (the token value, the reading, POS, etc.).
     */
    public func tokenize(text:String, transliteration:Transliteration = .hiragana)->[Annotation]{
        
<<<<<<< HEAD
        switch dictionary.type {
        case .systemTokenizer:
            return self.systemTokenizerTokenize(text: text, transliteration: transliteration)
        default:
            return mecabTokenize(text: text, transliteration: transliteration)
=======
         let tokens=text.withCString({s->[Token] in
            var tokens=[Token]()
            var node=mecab_sparse_tonode(self._mecab, s)
            while true{
                guard let n = node else {break}
            
                    if let token=Token(node: n.pointee, tokenDescription: self.dictionary){
                        tokens.append(token)
                    }
                
                    node = UnsafePointer(n.pointee.next)
            }
            return tokens
        })
        
       
        var annotations=[Annotation]()
        var searchRange=text.startIndex..<text.endIndex
        for token in tokens{
            let searchString=token.original
            if searchString.containsKanjiCharacters == false{ // this might be a bit too strict
                continue
            }
            if let foundRange=text.range(of: searchString, options: [], range: searchRange, locale: nil){
                let annotation=Annotation(token: token, range: foundRange, transliteration: transliteration)
                annotations.append(annotation)
                
                if foundRange.upperBound < text.endIndex{
                    searchRange=foundRange.upperBound..<text.endIndex
                }
            }
>>>>>>> a84fd1cf
        }
    }
    
    fileprivate func mecabTokenize(text:String, transliteration:Transliteration = .hiragana)->[Annotation]{
        let tokens=text.withCString({s->[Token] in
           var tokens=[Token]()
           var node=mecab_sparse_tonode(self._mecab, s)
           while true{
               guard let n = node else {break}
           
                   if let token=Token(node: n.pointee, tokenDescription: self.dictionary.type){
                       tokens.append(token)
                   }
               
                   node = UnsafePointer(n.pointee.next)
           }
           return tokens
       })
       
      
       var annotations=[Annotation]()
       var searchRange=text.startIndex..<text.endIndex
       for token in tokens{
           let searchString=token.original
           if searchString.containsKanjiCharacters == false{ // this might be a bit too strict
               continue
           }
           if let foundRange=text.range(of: searchString, options: [], range: searchRange, locale: nil){
               let annotation=Annotation(token: token, range: foundRange, transliteration: transliteration)
               annotations.append(annotation)
               
               if foundRange.upperBound < text.endIndex{
                   searchRange=foundRange.upperBound..<text.endIndex
               }
           }
       }
   
       return annotations
    }
    
    
    /**
    A convenience function to tokenize text into `FuriganaAnnotations`.
     
     `FuriganaAnnotations` are meant for displaying furigana reading aids for Japanese Kanji characters, and consequently tokens that don't contain Kanji are skipped.
    - parameters:
       - text: A `string` that contains the text to tokenize.
       - transliteration : A `Transliteration` method. The text content of found tokens will be displayed using this.
       - options : Options to pass to the tokenizer
    - returns: An array of `FuriganaAnnotations`, which contain the reading o fthe token and the range of the token in the original text.
    */
    public func furiganaAnnotations(for text:String, transliteration:Transliteration = .hiragana, options:[Annotation.AnnotationOption] = [.kanjiOnly])->[FuriganaAnnotation]{
        
        return self.tokenize(text: text, transliteration: transliteration)
            .filter({$0.containsKanji})
            .compactMap({$0.furiganaAnnotation(options: options, for: text)})
    }
    
    /**
       A convenience function to add `<ruby>` tags to  text.
        
        `<ruby>` tags are added to all tokens that contain Kanji characters, regardless of whether they are on specific parts of an HTML document or not. This can potentially disrupt scripts or navigation.
       - parameters:
          - htmlText: A `string` that contains the text to tokenize.
          - transliteration: A `Transliteration` method. The text content of found tokens will be displayed using this.
          - options: Options to pass to the tokenizer
       - returns: A text with `<ruby>` annotations.
       */
    public func addRubyTags(to htmlText:String, transliteration:Transliteration = .hiragana, options:[Annotation.AnnotationOption] = [.kanjiOnly])->String{
        let furigana=self.furiganaAnnotations(for: htmlText, transliteration: transliteration, options: options)
        var searchRange:Range<String.Index> = htmlText.startIndex ..< htmlText.endIndex
        var outString=htmlText
        for annotation in furigana{
            
            if let tokenRange=outString.range(of: htmlText[annotation.range], options: [], range: searchRange, locale: nil){
                let htmlRuby="<ruby>\(htmlText[annotation.range])<rt>\(annotation.reading)</rt></ruby>"
                outString.replaceSubrange(tokenRange, with: htmlRuby)
                searchRange = outString.index(tokenRange.lowerBound, offsetBy: htmlRuby.count) ..< outString.endIndex
                
            }
        }
        return outString
    
    }
    
    deinit {
        mecab_destroy(_mecab)
    }
    
}






<|MERGE_RESOLUTION|>--- conflicted
+++ resolved
@@ -80,45 +80,11 @@
      */
     public func tokenize(text:String, transliteration:Transliteration = .hiragana)->[Annotation]{
         
-<<<<<<< HEAD
         switch dictionary.type {
         case .systemTokenizer:
             return self.systemTokenizerTokenize(text: text, transliteration: transliteration)
         default:
             return mecabTokenize(text: text, transliteration: transliteration)
-=======
-         let tokens=text.withCString({s->[Token] in
-            var tokens=[Token]()
-            var node=mecab_sparse_tonode(self._mecab, s)
-            while true{
-                guard let n = node else {break}
-            
-                    if let token=Token(node: n.pointee, tokenDescription: self.dictionary){
-                        tokens.append(token)
-                    }
-                
-                    node = UnsafePointer(n.pointee.next)
-            }
-            return tokens
-        })
-        
-       
-        var annotations=[Annotation]()
-        var searchRange=text.startIndex..<text.endIndex
-        for token in tokens{
-            let searchString=token.original
-            if searchString.containsKanjiCharacters == false{ // this might be a bit too strict
-                continue
-            }
-            if let foundRange=text.range(of: searchString, options: [], range: searchRange, locale: nil){
-                let annotation=Annotation(token: token, range: foundRange, transliteration: transliteration)
-                annotations.append(annotation)
-                
-                if foundRange.upperBound < text.endIndex{
-                    searchRange=foundRange.upperBound..<text.endIndex
-                }
-            }
->>>>>>> a84fd1cf
         }
     }
     
@@ -129,7 +95,7 @@
            while true{
                guard let n = node else {break}
            
-                   if let token=Token(node: n.pointee, tokenDescription: self.dictionary.type){
+                   if let token=Token(node: n.pointee, tokenDescription: self.dictionary){
                        tokens.append(token)
                    }
                
